--- conflicted
+++ resolved
@@ -1,25 +1,13 @@
-use std::{alloc::Layout, mem::MaybeUninit};
+use std::{
+    alloc::Layout,
+    mem::{self, MaybeUninit},
+    ptr,
+};
 
 /// Error memory allocation
 // fixme: maybe we should add `(X bytes)` after `cannot allocate/occupy`
 #[derive(thiserror::Error, Debug)]
 #[non_exhaustive]
-
-struct Guard<'a, T> {
-    slice: &'a mut [MaybeUninit<T>],
-    init: usize,
-}
-
-impl<'a, T> Drop for Guard<'a, T> {
-    fn drop(&mut self) {
-        // SAFETY: this raw slice will contain only initialized objects
-        // that's why, it is allowed to drop it.
-        unsafe {
-            ptr::drop_in_place(MaybeUninit::slice_assume_init_mut(&mut self.slice[..self.init]));
-        }
-    }
-}
-
 pub enum Error {
     /// Error due to the computed capacity exceeding the maximum
     /// (usually `isize::MAX` bytes).
@@ -61,7 +49,25 @@
 /// Alias for `Result<T, Error>` to return from `RawMem` methods
 pub type Result<T> = std::result::Result<T, Error>;
 
-pub trait RawMem<T> {
+struct Guard<'a, T> {
+    slice: &'a mut [MaybeUninit<T>],
+    init: usize,
+}
+
+impl<T> Drop for Guard<'_, T> {
+    fn drop(&mut self) {
+        debug_assert!(self.init <= self.slice.len());
+        // SAFETY: this raw slice will contain only initialized objects
+        // that's why, it is allowed to drop it.
+        unsafe {
+            ptr::drop_in_place(MaybeUninit::slice_assume_init_mut(
+                self.slice.get_unchecked_mut(..self.init),
+            ));
+        }
+    }
+}
+
+pub trait RawMem {
     type Item;
 
     fn allocated(&self) -> &[Self::Item];
@@ -91,7 +97,7 @@
     unsafe fn grow(
         &mut self,
         cap: usize,
-        fill: impl FnOnce(usize, &mut [MaybeUninit<Self::Item>]),
+        fill: impl FnOnce(&mut [MaybeUninit<Self::Item>]),
     ) -> Result<&mut [Self::Item]>;
 
     /// [`grow`] which assumes that the memory is already initialized
@@ -120,16 +126,7 @@
     /// [`grow`]: Self::grow
     /// [`Item`]: Self::Item
     unsafe fn grow_assumed(&mut self, cap: usize) -> Result<&mut [Self::Item]> {
-        self.grow(cap, |inited, uninit| {
-            debug_assert_eq!(
-                // fixme: maybe change it to `assert_eq!`
-                inited,
-                uninit.len(),
-                "grown memory must be initialized, \
-                 usually allocators-like provide uninitialized memory, \
-                 which is only safe for writing"
-            )
-        })
+        self.grow(cap, |_| {})
     }
 
     /// # Safety
@@ -169,7 +166,7 @@
     /// ```
     ///
     unsafe fn grow_zeroed(&mut self, cap: usize) -> Result<&mut [Self::Item]> {
-        self.grow(cap, |_, uninit| {
+        self.grow(cap, |uninit| {
             uninit.as_mut_ptr().write_bytes(0u8, uninit.len());
         })
     }
@@ -194,26 +191,14 @@
         addition: usize,
         f: impl FnMut() -> Self::Item,
     ) -> Result<&mut [Self::Item]> {
-        unsafe {
-            self.grow(addition, |_, uninit| {
-                uninit::fill_with(uninit, f);
-            })
-        }
-    }
-
-    fn grow_with(
-        &mut self,
-        addition: usize,
-        f: impl FnMut() -> Self::Item,
-    ) -> Result<&mut [Self::Item]> {
-        fn inner<T>(uninit: &mut [MaybeUninit<T>], mut f: impl FnMut() -> T) {
+        fn inner<T>(uninit: &mut [MaybeUninit<T>], mut fill: impl FnMut() -> T) {
             let mut guard = Guard { slice: uninit, init: 0 };
-            
+
             for el in guard.slice.iter_mut() {
-                el.write(f());
+                el.write(fill());
                 guard.init += 1;
             }
-            
+
             mem::forget(guard);
         }
         unsafe {
@@ -222,20 +207,6 @@
             })
         }
     }
-<<<<<<< HEAD
-
-    unsafe fn grow_zeroed(
-        &mut self,
-        cap: usize,
-        fill: impl FnOnce(&mut [MaybeUninit<Self::Item>]),
-    ) -> Result<&mut [Self::Item]> {
-        self.grow(cap, |uninit| {
-            ptr::write_bytes(uninit.as_mut_ptr() as *mut u8, 0, uninit.len() * size_of::<T>());
-            fill(uninit);
-        })
-    }
-
-=======
     /// Fills initialized memory with a given value.
     /// # Examples
     /// Correct usage of this function:
@@ -249,36 +220,10 @@
     /// assert_eq!(res, [(2, 2); 10]);
     /// # Ok::<_, Error>(())
     /// ```
->>>>>>> f4db2ea4
     fn grow_filled(&mut self, cap: usize, value: Self::Item) -> Result<&mut [Self::Item]>
     where
         Self::Item: Clone,
     {
-<<<<<<< HEAD
-        unsafe {
-            self.grow(cap, |_, uninit| {
-                uninit::fill(uninit, value);
-            })
-        }
-    }
-
-    fn shrink(&mut self, cap: usize) -> Result<()>;
-}
-
-pub mod uninit {
-    use std::{mem, mem::MaybeUninit, ptr};
-
-    pub fn fill<T: Clone>(uninit: &mut [MaybeUninit<T>], val: T) {
-        let mut guard = Guard { slice: uninit, init: 0 };
-
-        if let Some((last, elems)) = guard.slice.split_last_mut() {
-            for el in elems.iter_mut() {
-                el.write(val.clone());
-                guard.init += 1;
-            }
-            last.write(val);
-            guard.init += 1;
-=======
         trait SpecFill<T> {
             fn fill(&mut self, val: T);
         }
@@ -310,42 +255,14 @@
 
         fn uninit_fill<T: Clone>(uninit: &mut [MaybeUninit<T>], val: T) {
             SpecFill::fill(uninit, val);
->>>>>>> f4db2ea4
-        }
-
-        mem::forget(guard);
-    }
-
-    pub fn fill_with<T>(uninit: &mut [MaybeUninit<T>], mut fill: impl FnMut() -> T) {
-        let mut guard = Guard { slice: uninit, init: 0 };
-
-        for el in guard.slice.iter_mut() {
-            el.write(fill());
-            guard.init += 1;
-        }
-
-        mem::forget(guard);
-    }
-<<<<<<< HEAD
-
-    struct Guard<'a, T> {
-        slice: &'a mut [MaybeUninit<T>],
-        init: usize,
-    }
-
-    impl<T> Drop for Guard<'_, T> {
-        fn drop(&mut self) {
-            debug_assert!(self.init <= self.slice.len());
-            // SAFETY: this raw slice will contain only initialized objects
-            // that's why, it is allowed to drop it.
-            unsafe {
-                ptr::drop_in_place(MaybeUninit::slice_assume_init_mut(
-                    self.slice.get_unchecked_mut(..self.init),
-                ));
-            }
-        }
-    }
-=======
+        }
+
+        unsafe {
+            self.grow(cap, |uninit| {
+                uninit_fill(uninit, value);
+            })
+        }
+    }
     /// Shrinks the capacity of the memory to fit its length.
     /// # Examples
     /// ```
@@ -362,5 +279,4 @@
     /// # Ok::<_, Error>(())
     /// ```
     fn shrink(&mut self, cap: usize) -> Result<()>;
->>>>>>> f4db2ea4
 }