use std::{
    alloc::Layout,
    mem::MaybeUninit,
    ops::{Range, RangeBounds},
    slice,
};

// fixme: maybe we should add `(X bytes)` after `cannot allocate/occupy`
/// The `Error` error indicates [*growing*]/[*shrinking*] failure of the [`RawMem`]
/// that may be due by implementation details.
///
/// E.g allocation failure or I/O error
///
/// [*growing*]: RawMem::grow
/// [*shrinking*]: RawMem::shrink
#[derive(thiserror::Error, Debug)]
#[non_exhaustive]
pub enum Error {
    /// Error due to the computed capacity exceeding the maximum
    /// (usually `isize::MAX` bytes).
    ///
    /// ## Examples
    ///
    /// grow more than `isize::MAX` bytes:
    ///
    /// ```
    /// # use platform_mem::{Error, Alloc, RawMem, Global};
    /// let mut alloc = Global::new();
    ///
    /// match alloc.grow_filled(usize::MAX, 0u64) {
    ///     Err(Error::CapacityOverflow) => {}
    ///     _ => unreachable!()
    /// }
    /// ```
    #[error("exceeding the capacity maximum")]
    CapacityOverflow,

    #[error("can't grow {to_grow} elements, only available {available}")]
    OverGrow { to_grow: usize, available: usize },

    /// The memory allocator returned an error
    #[error("memory allocation of {layout:?} failed")]
    AllocError {
        /// The layout of allocation request that failed
        layout: Layout,

        #[doc(hidden)]
        non_exhaustive: (),
    },

    /// System error memory allocation occurred
    #[error(transparent)]
    System(#[from] std::io::Error),
}

/// Alias for `Result<T, Error>` to return from `RawMem` methods
pub type Result<T> = std::result::Result<T, Error>;

<<<<<<< HEAD
struct Guard<'a, T> {
    slice: &'a mut [MaybeUninit<T>],
    init: usize,
}

impl<T> Drop for Guard<'_, T> {
    fn drop(&mut self) {
        debug_assert!(self.init <= self.slice.len());
        // SAFETY: this raw slice will contain only initialized objects
        // that's why, it is allowed to drop it.
        unsafe {
            ptr::drop_in_place(MaybeUninit::slice_assume_init_mut(
                self.slice.get_unchecked_mut(..self.init),
            ));
        }
    }
}

/// Defines a low-level API for working with memory places.
=======
>>>>>>> e8db623f
pub trait RawMem {
    type Item;

    fn allocated(&self) -> &[Self::Item];

    fn allocated_mut(&mut self) -> &mut [Self::Item];

    /// # Safety
    /// Caller must guarantee that `fill` makes the uninitialized part valid for
    /// [`MaybeUninit::slice_assume_init_mut`]
    ///
    /// ## Incorrect usage
    /// ```no_run
<<<<<<< HEAD
    /// # use {
    /// #     std::mem::MaybeUninit,
    /// #     platform_mem::{Result, Global, RawMem},
    /// # };
    /// # unsafe {
    /// Global::new().grow(10, |_uninit: &mut [MaybeUninit<u64>]| {
    /// // `RawMem` relies on the fact that we initialize memory
    /// //  even if they are primitive types
    /// })?;
    /// # }
=======
    /// # #![feature(allocator_api)]
    /// # use std::alloc::Global;
    /// # use std::mem::MaybeUninit;
    /// # use platform_mem::Result;
    /// use platform_mem::{Alloc, RawMem};
    ///
    /// let mut alloc = Alloc::new(Global);
    /// unsafe {
    ///     alloc.grow(10, |_init, (_, _uninit): (_, &mut [MaybeUninit<u64>])| {
    ///         // `RawMem` relies on the fact that we initialize memory
    ///         // even if they are primitives
    ///     })?;
    /// }
>>>>>>> e8db623f
    /// # Result::Ok(())
    /// ```
    unsafe fn grow(
        &mut self,
        cap: usize,
        fill: impl FnOnce(usize, (&mut [Self::Item], &mut [MaybeUninit<Self::Item>])),
    ) -> Result<&mut [Self::Item]>;

    fn shrink(&mut self, cap: usize) -> Result<()>;

    fn size_hint(&self) -> Option<usize> {
        None
    }

    /// [`grow`] which assumes that the memory is already initialized
    ///
    /// # Safety
    ///
    /// When calling this method, you have to ensure that one of the following is true:
    ///
    /// * memory already initialized as [`Item`]
    ///
    /// * memory is initialized bytes and [`Item`] can be represented as bytes
    ///
    /// # Examples
    ///
    /// ```no_run
    /// # use platform_mem::{FileMapped, RawMem, Result};
    /// let mut file = FileMapped::from_path("..")?;
    /// // file is always represents as initialized bytes
    /// // and usize is transparent as bytes
    /// let _: &mut [usize] = unsafe { file.grow_assumed(10)? };
    /// # Result::Ok(())
    /// ```
    ///
    /// [`grow`]: Self::grow
    /// [`Item`]: Self::Item
    unsafe fn grow_assumed(&mut self, cap: usize) -> Result<&mut [Self::Item]> {
        self.grow(cap, |inited, (_, uninit)| {
            // fixme: maybe change it to `assert_eq!`
            debug_assert_eq!(
                inited,
                uninit.len(),
                "grown memory must be initialized, \
                 usually allocators-like provide uninitialized memory, \
                 which is only safe for writing"
            )
        })
    }

    /// # Safety
    /// [`Item`] must satisfy [initialization invariant][inv] for [`mem::zeroed`]
    ///
    /// [`Item`]: Self::Item
    ///  [inv]: MaybeUninit#initialization-invariant
    ///
    /// # Examples
    /// Correct usage of this function: initializing an integral-like types with zeroes:
    /// ```
    /// # use platform_mem::{Result, Global, RawMem};
    /// # let mut alloc = Global::new();
    /// let zeroes: &mut [(u8, u16)] = unsafe {
    ///     alloc.grow_zeroed(10)?
    /// };
    /// assert_eq!(zeroes, [(0, 0); 10]);
    /// # Result::Ok(())
    /// ```
    ///
    /// Incorrect usage of this function: initializing a reference with zero:
    /// ```no_run
    /// # use platform_mem::{Result, Global, RawMem};
    /// # let mut alloc = Global::new();
    /// let zeroes: &mut [&'static str] = unsafe {
    ///     alloc.grow_zeroed(10)? // Undefined behavior!
    /// };
    ///
    /// # Result::Ok(())
    /// ```
    ///
    unsafe fn grow_zeroed(&mut self, cap: usize) -> Result<&mut [Self::Item]> {
        self.grow(cap, |_, (_, uninit)| {
            uninit.as_mut_ptr().write_bytes(0u8, uninit.len());
        })
    }

<<<<<<< HEAD
    /// [`grow`] which fills grown memory with elements returned by calling a closure repeatedly.
    ///
    /// # Examples
    ///
    /// It's possible to use it like potential `grow_default` with [`Default::default`]
    /// ```
    /// # use platform_mem::{Result, Global, RawMem};
    /// # let mut alloc = Global::new();
    /// assert_eq!(alloc.grow_with(10, <f32>::default)?, [0.0; 10]);
    /// assert_eq!(alloc.grow_with(10, || 0.0f32)?, [0.0; 10]);
    /// # Result::Ok(())
    /// ```
    /// [`grow`]: Self::grow
=======
    unsafe fn grow_zeroed_exact(&mut self, cap: usize) -> Result<&mut [Self::Item]> {
        self.grow(cap, |inited, (_, uninit)| {
            uninit.get_unchecked_mut(inited..).as_mut_ptr().write_bytes(0u8, uninit.len());
        })
    }

>>>>>>> e8db623f
    fn grow_with(
        &mut self,
        addition: usize,
        f: impl FnMut() -> Self::Item,
    ) -> Result<&mut [Self::Item]> {
        unsafe {
            self.grow(addition, |_, (_, uninit)| {
                uninit::fill_with(uninit, f);
            })
        }
    }

    unsafe fn grow_with_exact(
        &mut self,
        addition: usize,
        f: impl FnMut() -> Self::Item,
    ) -> Result<&mut [Self::Item]> {
        unsafe {
            self.grow(addition, |inited, (_, uninit)| {
                uninit::fill_with(&mut uninit[inited..], f);
            })
        }
    }
    /// [`grow`] which fills grown memory with elements by cloning `value`.
    ///
    /// # Examples
    ///
    /// ```
    /// # use platform_mem::{Result, Global, RawMem};
    /// # let mut alloc = Global::new();
    /// assert_eq!(
    ///     alloc.grow_filled(10, String::from("hello"))?,
    ///     ["hello"; 10]
    /// );
    ///
    /// # Result::Ok(())
    /// ```
    /// [`grow`]: Self::grow
    fn grow_filled(&mut self, cap: usize, value: Self::Item) -> Result<&mut [Self::Item]>
    where
        Self::Item: Clone,
    {
<<<<<<< HEAD
        trait SpecFill<T> {
            fn fill(&mut self, val: T);
        }

        impl<T: Clone> SpecFill<T> for [MaybeUninit<T>] {
            default fn fill(&mut self, val: T) {
                let mut guard = Guard { slice: self, init: 0 };

                if let Some((last, elems)) = guard.slice.split_last_mut() {
                    for el in elems {
                        el.write(val.clone());
                        guard.init += 1;
                    }
                    last.write(val);
                    guard.init += 1;
                }

                mem::forget(guard);
            }
        }

        impl<T: Copy> SpecFill<T> for [MaybeUninit<T>] {
            fn fill(&mut self, val: T) {
                for item in self {
                    item.write(val);
                }
            }
        }

        fn uninit_fill<T: Clone>(uninit: &mut [MaybeUninit<T>], val: T) {
            SpecFill::fill(uninit, val);
=======
        unsafe {
            self.grow(cap, |_, (_, uninit)| {
                uninit::fill(uninit, value);
            })
        }
    }

    unsafe fn grow_filled_exact(
        &mut self,
        cap: usize,
        value: Self::Item,
    ) -> Result<&mut [Self::Item]>
    where
        Self::Item: Clone,
    {
        unsafe {
            self.grow(cap, |inited, (_, uninit)| {
                uninit::fill(&mut uninit[inited..], value);
            })
>>>>>>> e8db623f
        }
    }

    fn grow_within<R: RangeBounds<usize>>(&mut self, range: R) -> Result<&mut [Self::Item]>
    where
        Self::Item: Clone,
    {
        let Range { start, end } = slice::range(range, ..self.allocated().len());
        unsafe {
            self.grow(end - start, |_, (within, uninit)| {
                MaybeUninit::write_slice_cloned(uninit, &within[start..end]);
            })
        }
    }
}

<<<<<<< HEAD
    // fixme(modern-api-provides): use `grow_from_slice` in example
    /// Attempts to shrink the last `cap` elements
    ///
    /// Keep in mind that [`shrink`] implies a memory shrink. For example:
    /// - [`Alloc`] uses [`Allocator::shrink`], which almost always causes reallocation
    /// - [`FileMapped`] implementation shrinks a file instead of changing inner capacity.
    ///
    /// # Errors
    ///
    /// Default implementations panicking if `cap` less than available memory.
    /// This is not the final behavior, perhaps in the future an error type will be added for this
    /// (or [`Error::CapacityOverflow`] will be used)
    ///
    /// [`Allocator::shrink`]: std::alloc::Allocator::shrink
    /// [`FileMapped`]: crate::FileMapped
    /// [`shrink`]: Self::shrink
    /// [`Alloc`]: crate::Alloc
    ///
    /// # Examples
    ///
    /// ```
    /// # use platform_mem::{Global, RawMem, Result};
    /// let mut mem = Global::new();
    ///
    /// mem.grow_filled(10, 0)?;
    /// mem.shrink(3)?;
    ///
    /// assert_eq!(mem.allocated(), [0u8; 7]);
    /// # Result::Ok(())
    /// ```
    fn shrink(&mut self, cap: usize) -> Result<()>;

    fn grow_from_slice(&mut self, src: &[Self::Item]) -> Result<&mut [Self::Item]>
        where
            Self::Item: Clone,
    {
        unsafe {
            self.grow(src.len(), |uninit| {
                MaybeUninit::write_slice_cloned(uninit, src);
            })
=======
struct Unique<T>(MaybeUninit<T>);

impl<T> Unique<T> {
    pub unsafe fn assume(unique: T) -> Self {
        Self(MaybeUninit::new(unique))
    }
}

impl<A, B, F: FnOnce(A, B)> FnOnce<(A, B)> for Unique<F> {
    type Output = ();

    extern "rust-call" fn call_once(self, args: (A, B)) -> Self::Output {
        unsafe { self.0.assume_init().call_once(args) }
    }
}

impl<A, B, F: FnOnce(A, B)> FnMut<(A, B)> for Unique<F> {
    extern "rust-call" fn call_mut(&mut self, args: (A, B)) -> Self::Output {
        unsafe { self.0.assume_init_read().call_once(args) }
    }
}

pub unsafe trait ErasedMem {
    type Item;

    fn erased_allocated(&self) -> &[Self::Item];
    fn erased_allocated_mut(&mut self) -> &mut [Self::Item];

    unsafe fn erased_grow(
        &mut self,
        cap: usize,
        fill: &mut dyn FnMut(usize, (&mut [Self::Item], &mut [MaybeUninit<Self::Item>])),
    ) -> Result<&mut [Self::Item]>;

    fn erased_shrink(&mut self, cap: usize) -> Result<()>;

    fn erased_size_hint(&self) -> Option<usize> {
        None
    }
}

macro_rules! impl_erased {
    ($ty:ty => $($imp:tt)+) => {
        impl $($imp)+ {
            type Item = $ty;

            fn allocated(&self) -> &[Self::Item] {
                (**self).erased_allocated()
            }

            fn allocated_mut(&mut self) -> &mut [Self::Item] {
                (**self).erased_allocated_mut()
            }

            unsafe fn grow(
                &mut self,
                cap: usize,
                fill: impl FnOnce(usize, (&mut [Self::Item], &mut [MaybeUninit<Self::Item>])),
            ) -> Result<&mut [Self::Item]> {
                (**self).erased_grow(cap, unsafe { &mut Unique::assume(fill) })
            }

            fn shrink(&mut self, cap: usize) -> Result<()> {
                (**self).erased_shrink(cap)
            }

            fn size_hint(&self) -> Option<usize> {
                (**self).erased_size_hint()
            }
        }
    };
}

impl_erased!(All::Item => <'a, All: ?Sized + RawMem> RawMem for &'a mut All);

impl_erased!(I => <'a, I> RawMem for Box<dyn ErasedMem<Item = I> + 'a>);
impl_erased!(I => <'a, I> RawMem for Box<dyn ErasedMem<Item = I> + Sync + 'a>);
impl_erased!(I => <'a, I> RawMem for Box<dyn ErasedMem<Item = I> + Sync + Send + 'a>);

unsafe impl<All: RawMem + ?Sized> ErasedMem for All {
    type Item = All::Item;

    fn erased_allocated(&self) -> &[Self::Item] {
        self.allocated()
    }

    fn erased_allocated_mut(&mut self) -> &mut [Self::Item] {
        self.allocated_mut()
    }

    unsafe fn erased_grow(
        &mut self,
        cap: usize,
        fill: &mut dyn FnMut(usize, (&mut [Self::Item], &mut [MaybeUninit<Self::Item>])),
    ) -> Result<&mut [Self::Item]> {
        self.grow(cap, fill)
    }

    fn erased_shrink(&mut self, cap: usize) -> Result<()> {
        self.shrink(cap)
    }

    fn erased_size_hint(&self) -> Option<usize> {
        self.size_hint()
    }
}

pub mod uninit {
    use std::{mem, mem::MaybeUninit, ptr};

    pub fn fill<T: Clone>(uninit: &mut [MaybeUninit<T>], val: T) {
        let mut guard = Guard { slice: uninit, init: 0 };

        if let Some((last, elems)) = guard.slice.split_last_mut() {
            for el in elems.iter_mut() {
                el.write(val.clone());
                guard.init += 1;
            }
            last.write(val);
            guard.init += 1;
        }

        mem::forget(guard);
    }

    pub fn fill_with<T>(uninit: &mut [MaybeUninit<T>], mut fill: impl FnMut() -> T) {
        let mut guard = Guard { slice: uninit, init: 0 };

        for el in guard.slice.iter_mut() {
            el.write(fill());
            guard.init += 1;
        }

        mem::forget(guard);
    }

    struct Guard<'a, T> {
        slice: &'a mut [MaybeUninit<T>],
        init: usize,
    }

    impl<T> Drop for Guard<'_, T> {
        fn drop(&mut self) {
            debug_assert!(self.init <= self.slice.len());
            // SAFETY: this raw slice will contain only initialized objects
            // that's why, it is allowed to drop it.
            unsafe {
                ptr::drop_in_place(MaybeUninit::slice_assume_init_mut(
                    self.slice.get_unchecked_mut(..self.init),
                ));
            }
>>>>>>> e8db623f
        }
    }
}<|MERGE_RESOLUTION|>--- conflicted
+++ resolved
@@ -1,20 +1,32 @@
-use std::{
-    alloc::Layout,
-    mem::MaybeUninit,
-    ops::{Range, RangeBounds},
-    slice,
+use {
+    mem::size_of,
+    std::{
+        alloc::Layout,
+        mem::{self, MaybeUninit},
+        ptr,
+    },
 };
 
+/// Error memory allocation
 // fixme: maybe we should add `(X bytes)` after `cannot allocate/occupy`
-/// The `Error` error indicates [*growing*]/[*shrinking*] failure of the [`RawMem`]
-/// that may be due by implementation details.
-///
-/// E.g allocation failure or I/O error
-///
-/// [*growing*]: RawMem::grow
-/// [*shrinking*]: RawMem::shrink
 #[derive(thiserror::Error, Debug)]
 #[non_exhaustive]
+
+struct Guard<'a, T> {
+    slice: &'a mut [MaybeUninit<T>],
+    init: usize,
+}
+
+impl<'a, T> Drop for Guard<'a, T> {
+    fn drop(&mut self) {
+        // SAFETY: this raw slice will contain only initialized objects
+        // that's why, it is allowed to drop it.
+        unsafe {
+            ptr::drop_in_place(MaybeUninit::slice_assume_init_mut(&mut self.slice[..self.init]));
+        }
+    }
+}
+
 pub enum Error {
     /// Error due to the computed capacity exceeding the maximum
     /// (usually `isize::MAX` bytes).
@@ -24,13 +36,13 @@
     /// grow more than `isize::MAX` bytes:
     ///
     /// ```
-    /// # use platform_mem::{Error, Alloc, RawMem, Global};
-    /// let mut alloc = Global::new();
-    ///
-    /// match alloc.grow_filled(usize::MAX, 0u64) {
-    ///     Err(Error::CapacityOverflow) => {}
-    ///     _ => unreachable!()
-    /// }
+    /// # #![feature(allocator_api)]
+    /// # #![feature(assert_matches)]
+    /// # use std::alloc::Global;
+    /// # use std::assert_matches::assert_matches;
+    /// # use platform_mem::{Error, Alloc, RawMem};
+    /// let mut mem = Alloc::new(Global);
+    /// assert_matches!(mem.grow_filled(usize::MAX, 0u64), Err(Error::CapacityOverflow));
     /// ```
     #[error("exceeding the capacity maximum")]
     CapacityOverflow,
@@ -56,53 +68,18 @@
 /// Alias for `Result<T, Error>` to return from `RawMem` methods
 pub type Result<T> = std::result::Result<T, Error>;
 
-<<<<<<< HEAD
-struct Guard<'a, T> {
-    slice: &'a mut [MaybeUninit<T>],
-    init: usize,
-}
-
-impl<T> Drop for Guard<'_, T> {
-    fn drop(&mut self) {
-        debug_assert!(self.init <= self.slice.len());
-        // SAFETY: this raw slice will contain only initialized objects
-        // that's why, it is allowed to drop it.
-        unsafe {
-            ptr::drop_in_place(MaybeUninit::slice_assume_init_mut(
-                self.slice.get_unchecked_mut(..self.init),
-            ));
-        }
-    }
-}
-
-/// Defines a low-level API for working with memory places.
-=======
->>>>>>> e8db623f
 pub trait RawMem {
     type Item;
 
     fn allocated(&self) -> &[Self::Item];
-
     fn allocated_mut(&mut self) -> &mut [Self::Item];
 
     /// # Safety
     /// Caller must guarantee that `fill` makes the uninitialized part valid for
     /// [`MaybeUninit::slice_assume_init_mut`]
     ///
-    /// ## Incorrect usage
+    /// ### Incorrect usage
     /// ```no_run
-<<<<<<< HEAD
-    /// # use {
-    /// #     std::mem::MaybeUninit,
-    /// #     platform_mem::{Result, Global, RawMem},
-    /// # };
-    /// # unsafe {
-    /// Global::new().grow(10, |_uninit: &mut [MaybeUninit<u64>]| {
-    /// // `RawMem` relies on the fact that we initialize memory
-    /// //  even if they are primitive types
-    /// })?;
-    /// # }
-=======
     /// # #![feature(allocator_api)]
     /// # use std::alloc::Global;
     /// # use std::mem::MaybeUninit;
@@ -116,7 +93,6 @@
     ///         // even if they are primitives
     ///     })?;
     /// }
->>>>>>> e8db623f
     /// # Result::Ok(())
     /// ```
     unsafe fn grow(
@@ -144,7 +120,9 @@
     /// # Examples
     ///
     /// ```no_run
-    /// # use platform_mem::{FileMapped, RawMem, Result};
+    /// # use platform_mem::Result;
+    /// use platform_mem::{FileMapped, RawMem};
+    ///
     /// let mut file = FileMapped::from_path("..")?;
     /// // file is always represents as initialized bytes
     /// // and usize is transparent as bytes
@@ -176,24 +154,31 @@
     /// # Examples
     /// Correct usage of this function: initializing an integral-like types with zeroes:
     /// ```
-    /// # use platform_mem::{Result, Global, RawMem};
-    /// # let mut alloc = Global::new();
+    /// # #![feature(allocator_api)]
+    /// # use platform_mem::Error;
+    /// use platform_mem::{Global, RawMem};
+    ///
+    /// let mut alloc = Global::new();
     /// let zeroes: &mut [(u8, u16)] = unsafe {
     ///     alloc.grow_zeroed(10)?
     /// };
+    ///
     /// assert_eq!(zeroes, [(0, 0); 10]);
-    /// # Result::Ok(())
+    /// # Ok::<_, Error>(())
     /// ```
     ///
     /// Incorrect usage of this function: initializing a reference with zero:
     /// ```no_run
-    /// # use platform_mem::{Result, Global, RawMem};
-    /// # let mut alloc = Global::new();
+    /// # #![feature(allocator_api)]
+    ///  # use platform_mem::Error;
+    /// use platform_mem::{Global, RawMem};
+    ///
+    /// let mut alloc = Global::new();
     /// let zeroes: &mut [&'static str] = unsafe {
     ///     alloc.grow_zeroed(10)? // Undefined behavior!
     /// };
     ///
-    /// # Result::Ok(())
+    /// # Ok::<_, Error>(())
     /// ```
     ///
     unsafe fn grow_zeroed(&mut self, cap: usize) -> Result<&mut [Self::Item]> {
@@ -202,28 +187,12 @@
         })
     }
 
-<<<<<<< HEAD
-    /// [`grow`] which fills grown memory with elements returned by calling a closure repeatedly.
-    ///
-    /// # Examples
-    ///
-    /// It's possible to use it like potential `grow_default` with [`Default::default`]
-    /// ```
-    /// # use platform_mem::{Result, Global, RawMem};
-    /// # let mut alloc = Global::new();
-    /// assert_eq!(alloc.grow_with(10, <f32>::default)?, [0.0; 10]);
-    /// assert_eq!(alloc.grow_with(10, || 0.0f32)?, [0.0; 10]);
-    /// # Result::Ok(())
-    /// ```
-    /// [`grow`]: Self::grow
-=======
     unsafe fn grow_zeroed_exact(&mut self, cap: usize) -> Result<&mut [Self::Item]> {
         self.grow(cap, |inited, (_, uninit)| {
             uninit.get_unchecked_mut(inited..).as_mut_ptr().write_bytes(0u8, uninit.len());
         })
     }
 
->>>>>>> e8db623f
     fn grow_with(
         &mut self,
         addition: usize,
@@ -247,58 +216,11 @@
             })
         }
     }
-    /// [`grow`] which fills grown memory with elements by cloning `value`.
-    ///
-    /// # Examples
-    ///
-    /// ```
-    /// # use platform_mem::{Result, Global, RawMem};
-    /// # let mut alloc = Global::new();
-    /// assert_eq!(
-    ///     alloc.grow_filled(10, String::from("hello"))?,
-    ///     ["hello"; 10]
-    /// );
-    ///
-    /// # Result::Ok(())
-    /// ```
-    /// [`grow`]: Self::grow
+
     fn grow_filled(&mut self, cap: usize, value: Self::Item) -> Result<&mut [Self::Item]>
     where
         Self::Item: Clone,
     {
-<<<<<<< HEAD
-        trait SpecFill<T> {
-            fn fill(&mut self, val: T);
-        }
-
-        impl<T: Clone> SpecFill<T> for [MaybeUninit<T>] {
-            default fn fill(&mut self, val: T) {
-                let mut guard = Guard { slice: self, init: 0 };
-
-                if let Some((last, elems)) = guard.slice.split_last_mut() {
-                    for el in elems {
-                        el.write(val.clone());
-                        guard.init += 1;
-                    }
-                    last.write(val);
-                    guard.init += 1;
-                }
-
-                mem::forget(guard);
-            }
-        }
-
-        impl<T: Copy> SpecFill<T> for [MaybeUninit<T>] {
-            fn fill(&mut self, val: T) {
-                for item in self {
-                    item.write(val);
-                }
-            }
-        }
-
-        fn uninit_fill<T: Clone>(uninit: &mut [MaybeUninit<T>], val: T) {
-            SpecFill::fill(uninit, val);
-=======
         unsafe {
             self.grow(cap, |_, (_, uninit)| {
                 uninit::fill(uninit, value);
@@ -318,7 +240,6 @@
             self.grow(cap, |inited, (_, uninit)| {
                 uninit::fill(&mut uninit[inited..], value);
             })
->>>>>>> e8db623f
         }
     }
 
@@ -335,48 +256,6 @@
     }
 }
 
-<<<<<<< HEAD
-    // fixme(modern-api-provides): use `grow_from_slice` in example
-    /// Attempts to shrink the last `cap` elements
-    ///
-    /// Keep in mind that [`shrink`] implies a memory shrink. For example:
-    /// - [`Alloc`] uses [`Allocator::shrink`], which almost always causes reallocation
-    /// - [`FileMapped`] implementation shrinks a file instead of changing inner capacity.
-    ///
-    /// # Errors
-    ///
-    /// Default implementations panicking if `cap` less than available memory.
-    /// This is not the final behavior, perhaps in the future an error type will be added for this
-    /// (or [`Error::CapacityOverflow`] will be used)
-    ///
-    /// [`Allocator::shrink`]: std::alloc::Allocator::shrink
-    /// [`FileMapped`]: crate::FileMapped
-    /// [`shrink`]: Self::shrink
-    /// [`Alloc`]: crate::Alloc
-    ///
-    /// # Examples
-    ///
-    /// ```
-    /// # use platform_mem::{Global, RawMem, Result};
-    /// let mut mem = Global::new();
-    ///
-    /// mem.grow_filled(10, 0)?;
-    /// mem.shrink(3)?;
-    ///
-    /// assert_eq!(mem.allocated(), [0u8; 7]);
-    /// # Result::Ok(())
-    /// ```
-    fn shrink(&mut self, cap: usize) -> Result<()>;
-
-    fn grow_from_slice(&mut self, src: &[Self::Item]) -> Result<&mut [Self::Item]>
-        where
-            Self::Item: Clone,
-    {
-        unsafe {
-            self.grow(src.len(), |uninit| {
-                MaybeUninit::write_slice_cloned(uninit, src);
-            })
-=======
 struct Unique<T>(MaybeUninit<T>);
 
 impl<T> Unique<T> {
@@ -528,7 +407,6 @@
                     self.slice.get_unchecked_mut(..self.init),
                 ));
             }
->>>>>>> e8db623f
         }
     }
 }