use {
    crate::{
        utils,
        Error::{AllocError, CapacityOverflow},
        RawMem, RawPlace, Result,
    },
    std::{
        alloc::{Allocator, Layout, System},
        fmt::{self, Debug, Formatter},
        mem::{self, MaybeUninit},
        ptr,
    },
};

pub struct Alloc<T, A: Allocator> {
    buf: RawPlace<T>,
    alloc: A,
}

impl<T, A: Allocator> Alloc<T, A> {
    pub const fn new(alloc: A) -> Self {
        Self { buf: RawPlace::dangling(), alloc }
    }
}

impl<T, A: Allocator> RawMem for Alloc<T, A> {
    type Item = T;

    fn allocated(&self) -> &[Self::Item] {
        unsafe { self.buf.as_slice() }
    }

    fn allocated_mut(&mut self) -> &mut [Self::Item] {
        unsafe { self.buf.as_slice_mut() }
    }

    unsafe fn grow(
        &mut self,
        addition: usize,
        fill: impl FnOnce(&mut [MaybeUninit<Self::Item>]),
    ) -> Result<&mut [Self::Item]> {
        let cap = self.buf.cap().checked_add(addition).ok_or(CapacityOverflow)?;
        let new_layout = Layout::array::<T>(cap).map_err(|_| CapacityOverflow)?;

        let ptr = if let Some((ptr, old_layout)) = self.buf.current_memory() {
            self.alloc.grow(ptr, old_layout, new_layout)
        } else {
            self.alloc.allocate(new_layout)
        }
        .map_err(|_| AllocError { layout: new_layout, non_exhaustive: () })?
        .cast();

        Ok(self.buf.handle_fill(ptr, cap, fill))
    }

    fn shrink(&mut self, cap: usize) -> Result<()> {
        let cap = self.buf.cap().checked_sub(cap).expect("Tried to shrink to a larger capacity");

        let Some((ptr, layout)) = self.buf.current_memory() else {
            return Ok(());
        };
        self.buf.shrink_to(cap);

        let ptr = unsafe {
            // `Layout::array` cannot overflow here because it would have
            // overflowed earlier when capacity was larger.
            let new_size = mem::size_of::<T>().unchecked_mul(cap);
            let new_layout = Layout::from_size_align_unchecked(new_size, layout.align());
            self.alloc
                .shrink(ptr, layout, new_layout)
                .map_err(|_| AllocError { layout: new_layout, non_exhaustive: () })?
        };

        #[allow(clippy::unit_arg)] // it is allows shortest return `Ok(())`
        Ok({
            self.buf.set_ptr(ptr);
        })
    }
}

impl<T, A: Allocator> Drop for Alloc<T, A> {
    fn drop(&mut self) {
        unsafe {
            if let Some((ptr, layout)) = self.buf.current_memory() {
                ptr::drop_in_place(self.buf.as_slice_mut());
                self.alloc.deallocate(ptr, layout);
            }
        }
    }
}

<<<<<<< HEAD
// fixme: move into `lib.rs` for all `RawMem` implementors (or remove it as useless)
fn _assert() {
    use std::alloc::Global;

    fn assert_sync_send<T: Sync + Send>() {}

    assert_sync_send::<Alloc<(), Global>>();
}

#[cfg(test)]
mod tests {
    use super::*;
    fn inner<M: RawMem>(mut mem: M, val: M::Item) -> Result<()>
    where
        M::Item: Clone,
    {
        mem.grow_filled(10, val)?;
        assert_eq!(mem.allocated().len(), 10);
        mem.shrink(10)?;
        assert_eq!(mem.allocated().len(), 0);
        Ok(())
    }

    #[test]
    fn for_both_test() -> Result<()> {
        inner(Alloc::new(System), "lol".to_string())?;
        Ok(())
=======
impl<T, A: Allocator + Debug> Debug for Alloc<T, A> {
    fn fmt(&self, f: &mut Formatter<'_>) -> fmt::Result {
        utils::debug_mem(f, &self.buf, "Alloc")?.field("alloc", &self.alloc).finish()
>>>>>>> e2ea3c5b
    }
}<|MERGE_RESOLUTION|>--- conflicted
+++ resolved
@@ -89,14 +89,10 @@
     }
 }
 
-<<<<<<< HEAD
-// fixme: move into `lib.rs` for all `RawMem` implementors (or remove it as useless)
-fn _assert() {
-    use std::alloc::Global;
-
-    fn assert_sync_send<T: Sync + Send>() {}
-
-    assert_sync_send::<Alloc<(), Global>>();
+impl<T, A: Allocator + Debug> Debug for Alloc<T, A> {
+    fn fmt(&self, f: &mut Formatter<'_>) -> fmt::Result {
+        utils::debug_mem(f, &self.buf, "Alloc")?.field("alloc", &self.alloc).finish()
+    }
 }
 
 #[cfg(test)]
@@ -117,10 +113,5 @@
     fn for_both_test() -> Result<()> {
         inner(Alloc::new(System), "lol".to_string())?;
         Ok(())
-=======
-impl<T, A: Allocator + Debug> Debug for Alloc<T, A> {
-    fn fmt(&self, f: &mut Formatter<'_>) -> fmt::Result {
-        utils::debug_mem(f, &self.buf, "Alloc")?.field("alloc", &self.alloc).finish()
->>>>>>> e2ea3c5b
     }
 }