--- conflicted
+++ resolved
@@ -23,17 +23,6 @@
     raw_mem::{Error, RawMem, Result},
 };
 
-<<<<<<< HEAD
-mod alloc;
-mod file_mapped;
-mod global;
-mod raw_mem;
-mod raw_place;
-mod temp_file;
-mod utils;
-
-=======
->>>>>>> 7c2c1552
 fn _assertion() {
     fn assert_sync_send<T: Sync + Send>() {}
 
@@ -41,11 +30,6 @@
     assert_sync_send::<Alloc<(), std::alloc::Global>>();
 }
 
-<<<<<<< HEAD
-#[cfg(test)]
-mod tests {
-    use super::*;
-=======
 macro_rules! delegate_memory {
     ($($me:ident<$param:ident>($inner:ty) { $($body:tt)* } )*) => {$(
         pub struct $me<$param>($inner);
@@ -142,19 +126,10 @@
 
 #[test]
 fn miri() {
->>>>>>> 7c2c1552
     pub fn inner<M: RawMem>(mut mem: M, val: M::Item) -> Result<()>
     where
         M::Item: Clone,
     {
-<<<<<<< HEAD
-        mem.grow_filled(10, val)?;
-        assert_eq!(mem.allocated().len(), 10);
-        mem.shrink(10)?;
-        assert_eq!(mem.allocated().len(), 0);
-        Ok(())
-    }
-=======
         for _ in 0..10 {
             mem.grow_filled(10, val.clone())?;
         }
@@ -175,5 +150,4 @@
 
     #[cfg(not(miri))]
     inner(TempFile::new().unwrap(), val).unwrap();
->>>>>>> 7c2c1552
 }